--- conflicted
+++ resolved
@@ -2,11 +2,7 @@
 import numpy as np
 import re
 import torch
-<<<<<<< HEAD
-#from torch._six import container_abcs
-=======
 # from torch._six import container_abcs
->>>>>>> da84d7ca
 import collections.abc as container_abcs
 from torch.utils.data import DataLoader
 
